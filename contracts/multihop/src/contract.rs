use soroban_sdk::{contract, contractimpl, contractmeta, Address, Env, IntoVal, Symbol, Val, Vec};

use crate::error::ContractError;
use crate::storage::{get_factory, save_admin, save_factory, Swap};
<<<<<<< HEAD
use crate::{factory_contract, lp_contract, token_contract};
=======
>>>>>>> e5676b30

// Metadata that is added on to the WASM custom section
contractmeta!(
    key = "Description",
    val = "Contract to enable chaining of multiple swap transactions together"
);

#[contract]
pub struct Multihop;

pub trait MultihopTrait {
    fn initialize(env: Env, admin: Address, factory: Address) -> Result<(), ContractError>;

    fn swap(
        env: Env,
        recipient: Address,
        operations: Vec<Swap>,
        amount: i128,
    ) -> Result<(), ContractError>;
}

#[contractimpl]
impl MultihopTrait for Multihop {
    fn initialize(env: Env, admin: Address, factory: Address) -> Result<(), ContractError> {
        save_admin(&env, &admin);

        save_factory(&env, factory);

        env.events()
            .publish(("initialize", "Multihop factory with admin: "), admin);

        Ok(())
    }

    fn swap(
        env: Env,
        recipient: Address,
        operations: Vec<Swap>,
        amount: i128,
    ) -> Result<(), ContractError> {
<<<<<<< HEAD
        recipient.require_auth();

=======
>>>>>>> e5676b30
        if operations.is_empty() {
            return Err(ContractError::OperationsEmpty);
        }

<<<<<<< HEAD
        let mut offer_amount: i128 = amount;
        let mut offer_token_addr: Address = operations.get(0).unwrap().offer_asset.clone();
        let mut offer_token_client = token_contract::Client::new(&env, &offer_token_addr);

        // first transfer token to multihop contract
        offer_token_client.transfer(&recipient, &env.current_contract_address(), &offer_amount);

        let factory_client =
            factory_contract::Client::new(&env, &get_factory(&env).expect("factory not found"));

        operations.iter().for_each(|op| {
            let liquidity_pool_addr: Address = factory_client
                .query_for_pool_by_pair_tuple(&(op.offer_asset, op.ask_asset.clone()));

            let lp_client = lp_contract::Client::new(&env, &liquidity_pool_addr);
            lp_client.swap(
                &env.current_contract_address(),
                &true,
                &offer_amount,
                &None::<i64>,
                &Some(5000i64),
            );

            offer_token_client = token_contract::Client::new(&env, &op.ask_asset);
            offer_amount = offer_token_client.balance(&env.current_contract_address());
            offer_token_addr = op.ask_asset.clone();
        });

        // in each loop iteration, last asked token becomes an offer; after loop we can rename it
        let asked_amount = offer_amount;
        let asked_token_addr = offer_token_addr;

=======
        let mut asked_amount: i128 = amount;

        let mut asked_token_addr: Address = operations.get(0).unwrap().ask_asset.clone();

        operations.iter().for_each(|op| {
            let factory = get_factory(&env).expect("factory not found");

            let factory_func_name = Symbol::new(&env, "query_for_pool_by_pair_tuple");
            let factory_call_args: Vec<Val> =
                (op.offer_asset.clone(), op.ask_asset.clone()).into_val(&env);
            let liquidity_pool_addr: Address =
                env.invoke_contract(&factory, &factory_func_name, factory_call_args);

            let lp_call_args: Vec<Val> = (
                env.current_contract_address(),
                op.offer_asset,
                asked_amount,
                None::<i64>,
                1i64,
            )
                .into_val(&env);
            let swap_fn: Symbol = Symbol::new(&env, "swap");
            env.invoke_contract::<Val>(&liquidity_pool_addr, &swap_fn, lp_call_args);

            let token_func_name = &Symbol::new(&env, "balance");
            let token_call_args: Vec<Val> = (env.current_contract_address(),).into_val(&env);
            asked_amount =
                env.invoke_contract(&op.ask_asset.clone(), token_func_name, token_call_args);
            asked_token_addr = op.ask_asset.clone();
        });

>>>>>>> e5676b30
        let token_func_name = &Symbol::new(&env, "transfer");
        let token_call_args: Vec<Val> =
            (env.current_contract_address(), recipient, asked_amount).into_val(&env);
        env.invoke_contract::<Val>(&asked_token_addr, token_func_name, token_call_args);

        Ok(())
    }
}<|MERGE_RESOLUTION|>--- conflicted
+++ resolved
@@ -2,10 +2,7 @@
 
 use crate::error::ContractError;
 use crate::storage::{get_factory, save_admin, save_factory, Swap};
-<<<<<<< HEAD
 use crate::{factory_contract, lp_contract, token_contract};
-=======
->>>>>>> e5676b30
 
 // Metadata that is added on to the WASM custom section
 contractmeta!(
@@ -46,16 +43,12 @@
         operations: Vec<Swap>,
         amount: i128,
     ) -> Result<(), ContractError> {
-<<<<<<< HEAD
-        recipient.require_auth();
-
-=======
->>>>>>> e5676b30
         if operations.is_empty() {
             return Err(ContractError::OperationsEmpty);
         }
+              
+        recipient.require_auth();
 
-<<<<<<< HEAD
         let mut offer_amount: i128 = amount;
         let mut offer_token_addr: Address = operations.get(0).unwrap().offer_asset.clone();
         let mut offer_token_client = token_contract::Client::new(&env, &offer_token_addr);
@@ -88,39 +81,6 @@
         let asked_amount = offer_amount;
         let asked_token_addr = offer_token_addr;
 
-=======
-        let mut asked_amount: i128 = amount;
-
-        let mut asked_token_addr: Address = operations.get(0).unwrap().ask_asset.clone();
-
-        operations.iter().for_each(|op| {
-            let factory = get_factory(&env).expect("factory not found");
-
-            let factory_func_name = Symbol::new(&env, "query_for_pool_by_pair_tuple");
-            let factory_call_args: Vec<Val> =
-                (op.offer_asset.clone(), op.ask_asset.clone()).into_val(&env);
-            let liquidity_pool_addr: Address =
-                env.invoke_contract(&factory, &factory_func_name, factory_call_args);
-
-            let lp_call_args: Vec<Val> = (
-                env.current_contract_address(),
-                op.offer_asset,
-                asked_amount,
-                None::<i64>,
-                1i64,
-            )
-                .into_val(&env);
-            let swap_fn: Symbol = Symbol::new(&env, "swap");
-            env.invoke_contract::<Val>(&liquidity_pool_addr, &swap_fn, lp_call_args);
-
-            let token_func_name = &Symbol::new(&env, "balance");
-            let token_call_args: Vec<Val> = (env.current_contract_address(),).into_val(&env);
-            asked_amount =
-                env.invoke_contract(&op.ask_asset.clone(), token_func_name, token_call_args);
-            asked_token_addr = op.ask_asset.clone();
-        });
-
->>>>>>> e5676b30
         let token_func_name = &Symbol::new(&env, "transfer");
         let token_call_args: Vec<Val> =
             (env.current_contract_address(), recipient, asked_amount).into_val(&env);
